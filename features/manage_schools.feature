Feature: Manage schools
  In order to split organisation
  As a organisation owner
  I want to manage the schools

  Background:
    Given a new school and group with names "Example school 1", "Teacher" on the "example" organisation
    And a new role with name "Teacher" and which is joined to the "Teacher" group to "Example school 1" school
    And the following schools:
    | displayName              | cn        |
    | Greenwich Steiner School | greenwich |
    And a new role with name "Teacher" and which is joined to the "Teacher" group to "Greenwich Steiner School" school
    And I am logged in as "example" organisation owner

  Scenario: Add new school to organisation
    Given I am on the new school page
    Then I should see "New school"
    When I fill in the following:
    | School name                | Bourne School                                                                  |
    | Name prefix                | bourne                                                                         |
    | School's home page         | www.bourneschool.com                                                           |
    | Description                | The Bourne Community School is a county school for boys and girls aged 4 to 7. |
    | Group name                 | bourne                                                                         |
    | Phone number               | 0123456789                                                                     |
    | Fax number                 | 9876543210                                                                     |
    | Locality                   | England                                                                        |
    | Street                     | Raymond Mays Way                                                               |
    | Post Office Box            | 123                                                                            |
    | Postal address             | 12345                                                                          |
    | Postal code                | 54321                                                                          |
    | State                      | East Midlands                                                                  |
    | Desktop Image              | presice-20121023                                                               |
    | school[puavoBillingInfo][] | school_base:500                                                                |
<<<<<<< HEAD
    | Tags                       | testag1 testag2                                                                |
=======
    | school_fs_0                | nfs3                                                                           |
    | school_path_0              | 10.0.0.1/share                                                                 |
    | school_mountpoint_0        | /home/share                                                                    |
    | school_options_0           | -o rw                                                                          |
>>>>>>> 6856eb37
    And I attach the file at "features/support/test.jpg" to "Image"
    And I press "Create"
    Then I should not see "error"
    # Translation missing
    And I should not see "en, activeldap, attributes, school"
    And I should see the following:
    |                    |
    | Bourne School      |
    | School's home page |
    | Raymond Mays Way   |
    | 123                |
    | 12345              |
    | 54321              |
    | presice-20121023   |
    | school_base:500    |
<<<<<<< HEAD
    | testag1 testag2    |
=======
    | nfs3               |
    | 10.0.0.1/share     |
    | /home/share        |
    | -o rw              |
>>>>>>> 6856eb37
    And I should see "School was successfully created."
    And I should see school image of "Bourne School"

  Scenario: Add new school to organisation without names
    Given I am on the new school page
    And I press "Create"
    Then I should see "Failed to create school!"
    # And I should see "School name can't be blank"
    And I should see "Group name can't be blank"
    When I fill in "Group name" with "Example School"
    And I press "Create"
    Then I should see "Group name include invalid characters (allowed characters is a-z0-9-)"
    When I fill in "Group name" with "example-school"
    And I fill in "Name prefix" with "example prefix"
    And I press "Create"
    Then I should see "Name prefix include invalid characters (allowed characters is a-z0-9-)"
    

  Scenario: Edit school and set empty names
    Given I am on the school page with "Greenwich Steiner School"
    And I follow "Edit"
    When I fill in "School name" with ""
    And I fill in "Group name" with ""
    And I press "Update"
    Then I should see "School cannot be saved!"
    # And I should see "School name can't be blank"
    And I should see "Group name can't be blank"

  Scenario: Change school name
    Given I am on the school page with "Greenwich Steiner School"
    And I follow "Edit"
    When I fill in "School name" with "St. Paul's"
    And I press "Update"
    Then I should see "St. Paul's"
    And I should see "School was successfully updated."


  Scenario: Add duplicate school or group abbreviation
    Given the following groups:
    | displayName | cn     |
    | Class 4     | class4 |
    And I am on the new school page
    When I fill in "School name" with "Greenwich Steiner School"
    And I fill in "Group name" with "greenwich"
    And I press "Create"
    Then I should not see "School was successfully created"
    Then I should see "Group name has already been taken"
    When I fill in "School name" with "Greenwich Steiner School"
    And I fill in "Group name" with "class4"
    And I press "Create"
    Then I should not see "School was successfully created"
    Then I should see "Group name has already been taken"

  Scenario: Listing schools
    Given I am on the schools list page
    Then I should see "Greenwich Steiner School"
    And I should see "Example school 1"

  Scenario: Schools list page when we have only one school and user is organisation ower
    Given I am on the show school page with "Greenwich Steiner School"
    And I follow "Remove"
    And I am on the show school page with "Example school 1"
    And I follow "Remove"
    When I go to the schools list page
    Then I should see "Listing schools"
    And I should see "New school"

  Scenario: Schools list page when we have only one school and user is not organisation owner
    Given the following users:
      | givenName | sn     | uid   | password | school_admin | role_name | puavoEduPersonAffiliation | school                   |
      | Pavel     | Taylor | pavel | secret   | true         | Teacher   | admin                     | Greenwich Steiner School | 
    And I follow "Logout"
    And I am logged in as "pavel" with password "secret"
    When I go to the schools list page
    Then I should be on the "Greenwich Steiner School" school page

  Scenario: Delete school
    Given the following schools:
    | displayName   | cn          |
    | Test School 1 | testschool1 |
    And I am on the show school page with "Test School 1"
    When I follow "Remove"
    Then I should see "School was successfully removed."

  Scenario: Delete school when it still contains the users, groups and roles
    Given a new school and group with names "Test School 1", "Group 1" on the "example" organisation
    And the following roles:
    | displayName | cn    |
    | Role 1      | role1 |
    And the following users:
    | givenName | sn     | uid   | password | role_name | puavoEduPersonAffiliation | school |
    | User 1    | User 1 | user1 | secret   | Role 1    | student                   | Test   | 
    And I am on the show school page with "Test School 1"
    When I follow "Remove"
    Then I should see "School was not successfully destroyed. Users, roles and groups must be removed before school"
    And I should be on the school page
  
  Scenario: Add school management access rights to the user
    Given the following users:
    | givenName | sn     | uid   | password | role_name | puavoEduPersonAffiliation | school                   |
    | Pavel     | Taylor | pavel | secret   | Teacher   | admin                     | Greenwich Steiner School |
    And I am on the school page with "Greenwich Steiner School"
    When I follow "Admins"
    Then I should see "Greenwich Steiner School admin users"
    And  I should see "Add management access rights"
    And I should not see "Pavel Taylor (Greenwich Steiner School)" on the school admin list
    And I should be added school management access to the "Pavel Taylor (Greenwich Steiner School)"
    When I follow "Add" on the "Pavel Taylor" user
    Then I should see "Pavel Taylor (Greenwich Steiner School) is now admin users"
    And I should see "Pavel Taylor (Greenwich Steiner School)" on the school admin list
    And I should not be added school management access to the "Pavel Taylor (Greenwich Steiner School)"
    And the memberUid should include "pavel" on the "Domain Admins" samba group


  Scenario: Remove school management access rights from the user
    Given the following users:
    | givenName | sn     | uid   | password | role_name | puavoEduPersonAffiliation | school           | school_admin |
    | Pavel     | Taylor | pavel | secret   | Teacher   | admin                     | Example school 1 | true         |
    And I am on the school page with "Greenwich Steiner School"
    When I follow "Admins"
    And I follow "Add" on the "Pavel Taylor" user
    Then I should see "Pavel Taylor (Greenwich Steiner School) is now admin users"
    And I should see "Pavel Taylor (Example school 1)" on the school admin list
    And I should not be added school management access to the "Pavel Taylor (Example school 1)"
    When I follow "Remove" on the "Pavel Taylor" user
    Then I should see "Pavel Taylor (Greenwich Steiner School) is no longer admin user on this school"
    And I should not see "Pavel Taylor (Example school 1)" on the school admin list
    And I should be added school management access to the "Pavel Taylor (Example school 1)"
    And the memberUid should include "pavel" on the "Domain Admins" samba group
    When I am on the school page with "Example school 1"
    And I follow "Admins"
    And I follow "Remove" on the "Pavel Taylor" user
    Then I should see "Pavel Taylor (Example school 1) is no longer admin user on this school"
    And the memberUid should not include "pavel" on the "Domain Admins" samba group
    

  Scenario: School management access can be added only if user type is admin
    Given the following users:
    | givenName | sn     | uid   | password | role_name | puavoEduPersonAffiliation | school                   |
    | Pavel     | Taylor | pavel | secret   | Teacher   | admin                     | Greenwich Steiner School |
    | Ben       | Mabey  | ben   | secret   | Teacher   | staff                     | Greenwich Steiner School |
    And I am on the school page with "Greenwich Steiner School"
    When I follow "Admins"
    Then I should be added school management access to the "Pavel Taylor (Greenwich Steiner School)"
    And I should not be added school management access to the "Ben Mabey (Greenwich Steiner School)"
    When I try to add "Ben Mabey" to admin user on the "Greenwich Steiner School" school
    Then I should not see "Ben Mabey (Greenwich Steiner School) is now admin users"
    And I should not see "Ben Mabey (Greenwich Steiner School)" on the school admin list
    And I should see "School management access rights can be added only if type of user is admin"

  Scenario: Check school special ldap attributes
    Then I should see the following special ldap attributes on the "School" object with "Example school 1":
    | sambaSID                 | "^S[-0-9+]"                                                                                                                   |
    | sambaGroupType           | "2"                                                                                                                           |

  Scenario: School dashboard page with admin user
    Given the following users:
      | givenName | sn     | uid   | password | school_admin | role_name | puavoEduPersonAffiliation | school                   |
      | Pavel     | Taylor | pavel | secret   | true         | Teacher   | admin                     | Greenwich Steiner School |
    And I am logged in as "pavel" with password "secret"
    And I am on the school page with "Greenwich Steiner School"
    Then I should not see "Admins"

  Scenario: Try to rename roles when roles is no defined
    Given Remove all roles on "Greenwich Steiner School" school
    And I am on the school page with "Greenwich Steiner School"
    When I follow "Rename groups and roles"
    Then I should see "Cannot find any roles!"
    
  Scenario: Rename roles and groups
    Given the following groups to "Example school 1"
    | displayName | cn           |
    | Class 1     | student-2006 |
    | Class 2     | student-2007 |
    | Class 3     | student-2008 |
    | Class 4     | student-2009 |
    | Class 5     | student-2010 |
    | Class 6     | student-2011 |
    And the following roles to "Example school 1":
    | displayName | group_cn     |
    | Class 1     | student-2006 |
    | Class 2     | student-2007 |
    | Class 3     | student-2008 |
    | Class 4     | student-2009 |
    | Class 5     | student-2010 |
    | Class 6     | student-2011 |
    And I am on the school page with "Example school 1"
    When I follow "Rename groups and roles"<|MERGE_RESOLUTION|>--- conflicted
+++ resolved
@@ -31,14 +31,11 @@
     | State                      | East Midlands                                                                  |
     | Desktop Image              | presice-20121023                                                               |
     | school[puavoBillingInfo][] | school_base:500                                                                |
-<<<<<<< HEAD
     | Tags                       | testag1 testag2                                                                |
-=======
     | school_fs_0                | nfs3                                                                           |
     | school_path_0              | 10.0.0.1/share                                                                 |
     | school_mountpoint_0        | /home/share                                                                    |
     | school_options_0           | -o rw                                                                          |
->>>>>>> 6856eb37
     And I attach the file at "features/support/test.jpg" to "Image"
     And I press "Create"
     Then I should not see "error"
@@ -54,14 +51,11 @@
     | 54321              |
     | presice-20121023   |
     | school_base:500    |
-<<<<<<< HEAD
     | testag1 testag2    |
-=======
     | nfs3               |
     | 10.0.0.1/share     |
     | /home/share        |
     | -o rw              |
->>>>>>> 6856eb37
     And I should see "School was successfully created."
     And I should see school image of "Bourne School"
 
