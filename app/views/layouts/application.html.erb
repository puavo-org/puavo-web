--- conflicted
+++ resolved
@@ -48,26 +48,6 @@
 </head>
 <body>
 <div class="topmenu clearfix">
-<<<<<<< HEAD
-  <div class="topmenu-content">
-  <ul class="topmenu-left">
-      <% if current_user %>
-        <% if current_user.organisation_owner? %>
-        <li class="organisation-menu-button">
-           <span><%= session[:organisation].name %></span>
-           <ul id="help" class="organisation-menu">
-             <li class="top-menu-item"><%= link_to t('.about'),  organisation_path %></li>
-             <li class="top-menu-item"><%= link_to t('.ldap_services'),  ldap_services_path %></li>
-             <% if Puavo::EXTERNAL_FILES %>
-             <li class="top-menu-item"><%= link_to t('.external_files'),  external_files_path %></li>
-             <% end -%>
-	     <% if Puavo::OAUTH_CONFIG %>
-             <li class="top-menu-item"><%= link_to t('.oauth_clients'), oauth_clients_path %></li>
-	     <% end %>
-              <% if Puavo::DEVICE_CONFIG %>
-               <li class="top-menu-item"><%= link_to t('.printers'), "/devices/printers" %></li>
-               <li class="top-menu-item"><%= link_to t('.servers'), "/devices/servers" %></li>
-=======
     <div class="topmenu-content">
     <div class="desktop-menu-container">
       <ul class="topmenu-left">
@@ -77,7 +57,7 @@
               <span><%= session[:organisation].name %></span>
               <ul id="help" class="organisation-menu">
                 <li class="top-menu-item"><%= link_to t('.about'),  organisation_path %></li>
-                <li class="top-menu-item"><%= link_to t('.external_services'),  external_services_path %></li>
+                <li class="top-menu-item"><%= link_to t('.ldap_services'),  ldap_services_path %></li>
                 <% if Puavo::EXTERNAL_FILES %>
                 <li class="top-menu-item"><%= link_to t('.external_files'),  external_files_path %></li>
                 <% end -%>
@@ -93,7 +73,6 @@
             </li>
             <% else %>
             <li><span class="sub"><%= session[:organisation].name %></span></li>
->>>>>>> d6146e4e
             <% end %>
             <li class="school-menu-button">
               <span><%= t('.schools') %></span>
@@ -147,7 +126,7 @@
                <span><%= session[:organisation].name %></span>
                <ul id="help" class="organisation-menu">
                  <li class="top-menu-item"><%= link_to t('.about'),  organisation_path %></li>
-                 <li class="top-menu-item"><%= link_to t('.external_services'),  external_services_path %></li>
+                 <li class="top-menu-item"><%= link_to t('.ldap_services'),  ldap_services_path %></li>
                  <% if Puavo::EXTERNAL_FILES %>
                  <li class="top-menu-item"><%= link_to t('.external_files'),  external_files_path %></li>
                  <% end -%>
@@ -219,8 +198,6 @@
         <li class="<%= controller_name.match(/devices/) ? "page_item current_page_item" : "page_item" %>">
           <a href="/devices/<%= @school.id%>/devices"><span><%= t('.devices') %></span></a>
         </li>
-
-
         <% if @oauth_applications %>
         <% @oauth_applications.each do |app| %>
         <li class="page_item"><a href="<%= app.url %>" title="<%= app.name %>"><span><%= app.name %></span></a></li>
