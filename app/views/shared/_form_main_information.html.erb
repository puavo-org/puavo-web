--- conflicted
+++ resolved
@@ -6,11 +6,7 @@
       <% if f.object.hostCertificates %>
       <%= f.object.puavoHostname %>
       <% else %>
-<<<<<<< HEAD
-      <%= f.text_field :puavoHostname, :required => 'required' %>
-=======
       <%= f.text_field :puavoHostname, :required => 'required', :autofocus => true %>
->>>>>>> e23e4937
       <% end %>
     </td>
   </tr>
