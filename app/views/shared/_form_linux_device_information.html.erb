--- conflicted
+++ resolved
@@ -217,21 +217,7 @@
 
 <h2><span><%= t('shared.kernel_settings') %></span></h2>
 <table>
-<<<<<<< HEAD
-<% if ["thinclient", "fatclient", "laptop", "ltspserver", "bootserver"].include?(f.object.puavoDeviceType) %>
-<tr>
-  <td><%= f.label :puavoDeviceImage %></td>
-  <td><%= f.text_field :puavoDeviceImage %></td>
-</tr>
-<% end %>
-<% if f.object.puavoDeviceType == "thinclient" %>
-<tr>
-  <td><%= f.label :puavoDeviceBootImage %></td>
-  <td><%= f.text_field :puavoDeviceBootImage %></td>
-</tr>
-  <% if current_user.organisation_owner? %>
-=======
-  <% if ["thinclient", "fatclient", "laptop", "ltspserver"].include?(f.object.puavoDeviceType) %>
+  <% if ["thinclient", "fatclient", "laptop", "ltspserver", "bootserver"].include?(f.object.puavoDeviceType) %>
   <tr>
     <td><%= f.label :puavoDeviceImage %></td>
     <td><%= f.text_field :puavoDeviceImage %></td>
@@ -243,7 +229,6 @@
     <td><%= f.text_field :puavoDeviceBootImage %></td>
   </tr>
     <% if current_user.organisation_owner? %>
->>>>>>> 6856eb37
   <tr>
     <td><%= f.label :puavoPreferredServer %></td>
     <td><%= f.select( :puavoPreferredServer,
