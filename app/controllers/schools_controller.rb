class SchoolsController < ApplicationController
  # GET /schools
  # GET /schools.xml
  def index
    @schools = School.all_with_permissions

    respond_to do |format|
      if @schools.count < 2  && !organisation_owner?
        format.html { redirect_to( school_path(@schools.first) ) }
      else
        format.html # index.html.erb
      end
      format.xml  { render :xml => @schools }
      format.json  { render :json => @schools }
    end
  end

  # GET /schools/1
  # GET /schools/1.xml
  def show
    @school = School.find(params[:id])

    unless Puavo::DEVICE_CONFIG.nil?
      @devices_by_type = Device.search( :filter => "(puavoSchool=#{@school.dn})",
                                        :scope => :one,
                                        :attributes => ['puavoDeviceType'] ).inject({}) do |result, device|
        device_type = Puavo::DEVICE_CONFIG["device_types"][device.last["puavoDeviceType"].to_s]["label"][I18n.locale.to_s] 
        result[device_type] = result[device_type].to_i + 1
        result
      end
    end

    @members = User.search( :filter => "(puavoSchool=#{@school.dn})",
                            :scope => :one,
                            :attributes => ['puavoEduPersonAffiliation'] )

    respond_to do |format|
      format.html # show.html.erb
      format.xml  { render :xml => @school }
    end
  end

  # GET /schools/:school_id/image
  def image
    @school = School.find(params[:id])

    send_data @school.jpegPhoto, :disposition => 'inline', :type => "image/jpeg"
  end

  # GET /schools/new
  # GET /schools/new.xml
  def new
    @school = School.new

    respond_to do |format|
      format.html # new.html.erb
      format.xml  { render :xml => @school }
    end
  end

  # GET /schools/1/edit
  def edit
    @school = School.find(params[:id])
  end

  # POST /schools
  # POST /schools.xml
  def create
    @school = School.new(params[:school])

    respond_to do |format|
      if @school.save
        flash[:notice] = t('flash.added', :item => t('activeldap.models.school'))
        format.html { redirect_to( school_path(@school) ) }
        format.xml  { render :xml => @school, :status => :created, :location => @school }
      else
        flash[:alert] = t('flash.create_failed', :model => t('activeldap.models.school').downcase )
        format.html { render :action => "new" }
        format.xml  { render :xml => @school.errors, :status => :unprocessable_entity }
      end
    end
  end

  # PUT /schools/1
  # PUT /schools/1.xml
  def update
    @school = School.find(params[:id])

    respond_to do |format|
      if @school.update_attributes(params[:school])
        flash[:notice] = t('flash.updated', :item => t('activeldap.models.school'))
        format.html { redirect_to(@school) }
        format.xml  { head :ok }
      else
        flash[:alert] = t('flash.save_failed', :model => t('activeldap.models.school') )
        format.html { render :action => "edit" }
        format.xml  { render :xml => @school.errors, :status => :unprocessable_entity }
      end
    end
  end

  # DELETE /schools/1
  # DELETE /schools/1.xml
  def destroy
    @school = School.find(params[:id])

    respond_to do |format|
      if @school.members.count > 0 || @school.roles.count > 0 || @school.groups.count > 0
        flash[:alert] = t('flash.school.destroyed_failed')
        format.html { redirect_to(school_path(@school)) }
        format.xml  { render :xml => @school.errors, :status => :unprocessable_entity }
      elsif @school.destroy
        flash[:notice] = t('flash.destroyed', :item => t('activeldap.models.school'))
        format.html { redirect_to(schools_url) }
        format.xml  { head :ok }
      else
        format.html { render :action => "show" }
        format.xml  { render :xml => @school.errors, :status => :unprocessable_entity }
      end
    end
  end

  # GET /schools/1/admins
  def admins
    @school = School.find(params[:id])
    @school_admins = @school.user_school_admins
    @allowed_school_admins = User.find(:all,
                                       :attribute => 'puavoEduPersonAffiliation',
                                       :value => 'admin').delete_if do |u|
      @school_admins.include?(u)
    end

    respond_to do |format|
      format.html # admins.html.erb
    end
  end

  # PUT /schools/1/add_school_admin/1
  def add_school_admin
    @school = School.find(params[:id])
    @user = User.find(params[:user_id])

    respond_to do |format|
      if not Array(@user.puavoEduPersonAffiliation).include?('admin')
        # FIXME: change notice type (ERROR)
        flash[:alert] = t('flash.school.wrong_user_type')
        format.html { redirect_to( admins_school_path(@school) ) }
<<<<<<< HEAD
      elsif @school.ldap_modify_operation( :add, [{"puavoSchoolAdmin" => [@user.dn.to_s]}] ) &&
          @user.ldap_modify_operation( :add, [{"puavoAdminOfSchool" => [@school.dn.to_s]}] ) &&
          SambaGroup.add_uid_to_memberUid('Domain Admins', @user.uid)
        flash[:success] = t('flash.school.school_admin_added',
=======
      elsif @school.save && @user.save && SambaGroup.add_uid_to_memberUid('Domain Admins', @user.uid)
        flash[:notice] = t('flash.school.school_admin_added',
>>>>>>> 3b34f468
                           :displayName => @user.displayName,
                           :school_name => @school.displayName )
        format.html { redirect_to( admins_school_path(@school) ) }
      else
        # FIXME: change notice type (ERROR)
        flash[:alert] = t('flash.school.save_failed')
        format.html { redirect_to( admins_school_path(@school) ) }
      end
    end
  end

  # PUT /schools/1/remove_school_admin/1
  def remove_school_admin
    @school = School.find(params[:id])
    @user = User.find(params[:user_id])

    # Delete user from the list of Domain Users if it is no in any school administrator
    if Array(@user.puavoAdminOfSchool).count < 2
      SambaGroup.delete_uid_from_memberUid('Domain Admins', @user.uid)
    end

    @school.ldap_modify_operation( :delete, [{"puavoSchoolAdmin" => [@user.dn.to_s]}] )
    @user.ldap_modify_operation( :delete, [{"puavoAdminOfSchool" => [@school.dn.to_s]}] )

    respond_to do |format|
<<<<<<< HEAD
      flash[::success] = t('flash.school.school_admin_removed',
                           :displayName => @user.displayName,
                           :school_name => @school.displayName )
      format.html { redirect_to( admins_school_path(@school) ) }
=======
      if @school.save && @user.save && SambaGroup.delete_uid_from_memberUid('Domain Admins', @user.uid)
        flash[:notice] = t('flash.school.school_admin_removed',
                           :displayName => @user.displayName,
                           :school_name => @school.displayName )
        format.html { redirect_to( admins_school_path(@school) ) }
      else
        # FIXME: change notice type (ERROR)
        flash[:alert] = t('flash.school.save_failed')
        format.html { redirect_to( admins_school_path(@school) ) }
      end
>>>>>>> 3b34f468
    end
  end
end<|MERGE_RESOLUTION|>--- conflicted
+++ resolved
@@ -145,15 +145,10 @@
         # FIXME: change notice type (ERROR)
         flash[:alert] = t('flash.school.wrong_user_type')
         format.html { redirect_to( admins_school_path(@school) ) }
-<<<<<<< HEAD
       elsif @school.ldap_modify_operation( :add, [{"puavoSchoolAdmin" => [@user.dn.to_s]}] ) &&
           @user.ldap_modify_operation( :add, [{"puavoAdminOfSchool" => [@school.dn.to_s]}] ) &&
           SambaGroup.add_uid_to_memberUid('Domain Admins', @user.uid)
-        flash[:success] = t('flash.school.school_admin_added',
-=======
-      elsif @school.save && @user.save && SambaGroup.add_uid_to_memberUid('Domain Admins', @user.uid)
         flash[:notice] = t('flash.school.school_admin_added',
->>>>>>> 3b34f468
                            :displayName => @user.displayName,
                            :school_name => @school.displayName )
         format.html { redirect_to( admins_school_path(@school) ) }
@@ -179,23 +174,10 @@
     @user.ldap_modify_operation( :delete, [{"puavoAdminOfSchool" => [@school.dn.to_s]}] )
 
     respond_to do |format|
-<<<<<<< HEAD
-      flash[::success] = t('flash.school.school_admin_removed',
+      flash[:notice] = t('flash.school.school_admin_removed',
                            :displayName => @user.displayName,
                            :school_name => @school.displayName )
       format.html { redirect_to( admins_school_path(@school) ) }
-=======
-      if @school.save && @user.save && SambaGroup.delete_uid_from_memberUid('Domain Admins', @user.uid)
-        flash[:notice] = t('flash.school.school_admin_removed',
-                           :displayName => @user.displayName,
-                           :school_name => @school.displayName )
-        format.html { redirect_to( admins_school_path(@school) ) }
-      else
-        # FIXME: change notice type (ERROR)
-        flash[:alert] = t('flash.school.save_failed')
-        format.html { redirect_to( admins_school_path(@school) ) }
-      end
->>>>>>> 3b34f468
     end
   end
 end