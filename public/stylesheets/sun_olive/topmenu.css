#top-menu {
float: left;
font-size: 9pt;
font-weight: bold;
line-height: 3em;
list-style: none outside none;
margin: 0;
padding: 0 5px 0 10px;
text-transform: uppercase;
z-index: 1000;
}
#nav1 ul {
display: inline-block;
font-size: 12pt;
font-weight: bold;
line-height: 50px;
list-style: none outside none;
margin: 10px 0 0;
padding: 0;
text-align: center;
text-transform: uppercase;
width: 100%;
}
<<<<<<< HEAD
#nav1 ul:only-child > li {
border-radius: 20px 20px 0 0;
=======
#nav1 ul > li {
background:none repeat scroll 0 27px #94AE5F;
border-radius: 20px 20px 0 0;
float: left;
margin: 0 5px 0 0;
>>>>>>> 3753543d
padding: 0;

width: 130px;
-moz-border-radius:20px 20px 0 0;
-webkit-border-radius:20px 20px 0 0;
}
#nav1 ul a{
display:block;
}
<<<<<<< HEAD
#top-menu > li, #nav1 ul > li {
background:url("../../images/bg-fabric-orange-metal.png") repeat scroll 0 0 #F2CF93;
=======
#top-menu > li {
background: none repeat scroll 0 0 #EEDBBC;
>>>>>>> 3753543d
float: left;
margin: 0 5px 0 0;
padding: 0 5px 0 15px;
position: relative;
}
#top-menu > li:hover > a:first-of-type {
background: none repeat scroll 0 0 #6E3409;
border-radius: 0 8px 8px 0;
color: #FFFFFF;
margin: -8px -10px -5px -20px;
padding: 8px 10px 5px 20px;
-moz-border-radius: 0 8px 8px 0;
-webkit-border-radius: 0 8px 8px 0;
}
.topNavContainer:hover{
border-bottom: 1px solid #222;
}
#nav1 ul > li:last-child {
margin: 0;
}
#nav1 ul > li:hover:not(.current_page_item){
background: none repeat scroll 0 0 #BFE17B;
background:-moz-linear-gradient(center bottom , #BFE17B 35%, #B4D474 70%) repeat scroll 0 0 transparent;
background: -webkit-gradient(
    linear,
    left bottom,
    left top,
    color-stop(0.35, rgb(191,225,123)),
    color-stop(0.7, rgb(180,212,116))
);
background-image: -o-linear-gradient(top,rgb(191,225,123),rgb(180,212,116));
height:51px;
}
#top-menu li ul, #nav1 ul li ul {
background: none repeat scroll 0 0 #EEDBBC;
border-radius: 0 0 20px 20px;
color: #0395CC;
display: none;
left: 0;
line-height: 16px;
margin-top: 50px;
padding: 0;
position: absolute;
top: 0;
z-index: 999;
-webkit-border-radius: 0 0 20px 20px;
-moz-border-radius: 0 0 20px 20px;
}
#nav1 ul li ul {
width: 130px;
}
#top-menu li ul {
left: -5px;
margin: 36px 0 0;
max-height: 500px;
overflow: auto;
padding: 0 10px 0 0;
}
#top-menu li:hover ul, #nav1 ul li:hover ul {
display: block;
border-bottom: 1px solid #222;
border-left: 1px solid #222;
border-right: 1px solid #222;
}
#top-menu li ul li, #nav1 ul li ul li {
border-top: 1px solid #606060;
display: block;
font-size: 9pt;
list-style-type: none;
margin: 8px 20px;
padding: 5px 15px 0 0;
width: 170px;
}
#top-menu li ul li a:hover {
background: none repeat scroll 0 0 #FFFFFF;
border-radius: 0 8px 8px 0;
margin: -8px -20px -5px;
padding: 8px 20px 5px;
-webkit-border-radius: 0 8px 8px 0;
-moz-border-radius: 0 8px 8px 0;
}
#top-menu li ul li:first-child, #nav1 ul li ul li:first-child {
border-top: medium none;
}
#top-menu li ul li a, #nav1 ul li ul li a {
display: block;
}
#top-menu #main, #nav1 ul #main {
background-color: #7CB7E3;
color: #FFFFFF;
left: 0;
padding-top: 20px;
top: -20px;
z-index: 999;
}
#top-menu li ul li:last-child {
padding-bottom: 10px;
}

.topNavContainer {
background: none repeat scroll 0 0 #EEDBBC;
box-shadow: 2px 4px 6px rgba(68, 68, 68, 0.80);
height: auto;
margin: 0;
min-width: 500px;
position: fixed;
top:0;
width: 100%;
z-index: 9999;
-moz-box-shadow: 2px 4px 6px rgba(68, 68, 68, 0.80);
-webkit-box-shadow: 2px 4px 6px rgba(68, 68, 68, 0.80);
}
.topNavContainer input {
background: url("../../images/magnifier.png") no-repeat scroll 95% 3px #FFFFFF;
border: 1px solid #CCCAAA;
border-radius: 14px 14px 14px 14px;
float: left;
margin: 5px 10px 0 10px !important;
padding: 5px 30px 5px 10px;
width: 13em;
-moz-border-radius: 14px 14px 14px 14px;
-webkit-border-radius: 14px 14px 14px 14px;
}
.topNavContentContainer{
margin: 0 auto;
max-width: 980px;
width:90%;
}
#top-menu .last_one, #nav1 ul .last_one {
background: none repeat scroll 0 0 transparent;
border: medium none;
height: 0;
margin: 0;
padding: 0;
position: relative;
}
#top-menu .middle, #nav1 ul .middle {
height: 20px;
left: 18px;
position: absolute;
top: 0;
width: 105px;
}
#top-menu-right {
float: right;
margin: 0 5px 2px 0;
}
#top-menu-right li a[onclick]{
background: none repeat scroll 0 0 #AD0000;
border-radius: 6px 6px 6px 6px;
color: #FFFFF0;
line-height: 1.8;
margin: -1px 0 0 10px;
padding: 2px 10px;
-moz-border-radius: 6px 6px 6px 6px;
-webkit-border-radius: 6px 6px 6px 6px;
}
#top-menu-right li a[onclick]:hover{
background: none repeat scroll 0 0 #DA0000;
}
#nav1 ul .current_page_item {
background: none repeat scroll 0 0 #88D468;
background:-moz-linear-gradient(center bottom , #BFE17B 35%, #B4D474 70%) repeat scroll 0 0 transparent;
background: -webkit-gradient(
    linear,
    left bottom,
    left top,
    color-stop(0.35, rgb(191,225,123)),
    color-stop(0.7, rgb(180,212,116))
);
background-image: -o-linear-gradient(top,rgb(191,225,123),rgb(180,212,116));
border-left: 1px solid #222222;
border-right: 1px solid #222222;
border-top: 1px solid #222222;
height: 50px;
position: relative;
}
#nav1 ul .current_page_item a{
color: #FFFFF0;
text-shadow: 0 0 5px #99AAA6;
}
ul.menu {
list-style: none outside none;
margin: 0;
padding: 5px 0 0;
}
ul.menu li {
float: left;
line-height: 2;
margin: 0;
padding: 0 2px;
position: relative;
}
ul.menu li span {
color: #222222;
display: block;
padding: 0 5px;
text-decoration: none;
width: auto;
}
ul.menu li a {
display: block;
font-weight: bolder;
text-decoration: none;
}
ul.menu li.last a {
background: none repeat scroll 0 0 transparent;
}
ul.menu li a.sub {
padding-right: 15px;
text-transform: uppercase;
}
ul.menu li span.sub {
color: #222222;
font-weight: bolder;
padding-right: 10px;
text-transform: uppercase;
}
ul.menu li:hover, ul.menu li.hover {
}

li.left a {
border-bottom-left-radius: 12px;
}
ul.menu li.active a {
color: #B6E3EC;
}
ul.menu ul {
border-top: 1px solid #D7D7D7;
list-style: none outside none;
margin: 0;
padding: 0;
top: 32px;
width: 168px;
}
ul.menu ul ul {
}
ul.menu li:hover li, ul.menu li:hover li a, ul.menu li.hover li, ul.menu li.hover li a {
background: none repeat scroll 0 0 #FFFFFF;
color: #000000;
}
ul.menu li li {
border-left: 1px solid #D7D7D7;
border-right: 1px solid #D7D7D7;
width: 100%;
}
ul.menu li li.last {
border-bottom: 1px solid #D7D7D7;
}
ul.menu li li a {
padding: 5px 5px 5px 10px;
}
ul.menu li:hover li:hover a, ul.menu li.hover li.hover a {
background: none repeat scroll 0 0 #F6F6F6;
color: #4A4D4A;
}
ul.menu li:hover li.active a, ul.menu li.hover li.active a {
color: #F15C30;
}
ul.menu li li a.sub {
padding-right: 15px;
}
ul.menu li:hover li:hover a.sub, ul.menu li.hover li.hover a.sub {
background: none repeat scroll 0 0 #F6F6F6;
}
ul.menu ul ul {
background: none repeat scroll 0 0 #FFFFFF;
margin-left: 169px;
top: -1px;
}
ul.menu li:hover li:hover li:hover a, ul.menu li.hover li.hover li.hover a {
background: none repeat scroll 0 0 #E6E6E6;
color: #000000;
}
ul.menu li:hover li:hover li.active a, ul.menu li.hover li.hover li.active a {
color: #F15C30;
}
ul.menu li:hover li:hover li:hover a.sub, ul.menu li.hover li.hover li.hover a.sub {
}
ul.menu li:hover li:hover li:hover li, ul.menu li:hover li:hover li:hover li a, ul.menu li.hover li.hover li.hover li, ul.menu li.hover li.hover li.hover li a {
color: #7C7C7C;
}
ul.menu li:hover li:hover li:hover li:hover a, ul.menu li.hover li.hover li.hover li.hover a {
background: none repeat scroll 0 0 #CCCCCC;
color: #000000;
}
ul.menu li:hover li:hover li:hover li.active a, ul.menu li.hover li.hover li.hover li.active a {
color: #F15C30;
}
ul.menu li:hover li:hover li:hover li a.sub, ul.menu li.hover li.hover li.hover li a.sub {
background: none repeat scroll 0 0 #E6E6E6;
}
ul.menu li:hover li:hover li:hover li:hover a.sub, ul.menu li.hover li.hover li.hover li.hover a.sub {
background: none repeat scroll 0 0 #CCCCCC;
}
div#nav ul ul ul ul ul {
display: none;
}
ul.menu ul, ul.menu li:hover ul ul, ul.menu ul ul, ul.menu li:hover ul ul ul, ul.menu ul ul ul, ul.menu li:hover ul ul ul ul {
left: -999em;
position: absolute;
}
ul.menu li:hover ul, ul.menu li li:hover ul, ul.menu li li li:hover ul, ul.menu li li li li:hover ul {
left: -1px;
z-index: 999;
}
ul.menu li.hover ul ul, ul.menu li.hover ul ul ul, ul.menu li.hover ul ul ul ul {
left: -999em;
position: absolute;
}
ul.menu li.hover ul, ul.menu li li.hover ul, ul.menu li li li.hover ul, ul.menu li li li li.hover ul {
left: -1px;
z-index: 999;
}<|MERGE_RESOLUTION|>--- conflicted
+++ resolved
@@ -21,16 +21,11 @@
 text-transform: uppercase;
 width: 100%;
 }
-<<<<<<< HEAD
-#nav1 ul:only-child > li {
-border-radius: 20px 20px 0 0;
-=======
 #nav1 ul > li {
 background:none repeat scroll 0 27px #94AE5F;
 border-radius: 20px 20px 0 0;
 float: left;
 margin: 0 5px 0 0;
->>>>>>> 3753543d
 padding: 0;
 
 width: 130px;
@@ -40,13 +35,8 @@
 #nav1 ul a{
 display:block;
 }
-<<<<<<< HEAD
-#top-menu > li, #nav1 ul > li {
-background:url("../../images/bg-fabric-orange-metal.png") repeat scroll 0 0 #F2CF93;
-=======
 #top-menu > li {
 background: none repeat scroll 0 0 #EEDBBC;
->>>>>>> 3753543d
 float: left;
 margin: 0 5px 0 0;
 padding: 0 5px 0 15px;
