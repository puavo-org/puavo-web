Rails.application.routes.draw do

  # For details on the DSL available within this file, see http://guides.rubyonrails.org/routing.html
  root :to => "schools#index"

  match '/menu' => 'menu#index', :via => :get

  get "/quick_search" => "quick_search#index" #, :as => :search_index
  get '/extended_search' => 'extended_search#index'
  post '/extended_search' => 'extended_search#do_search', via: [:options]

  get '/all_devices' => 'organisations#all_devices'
  get '/get_all_devices' => 'organisations#get_all_devices'
  get '/all_images' => 'image_statistics#all_images'
  get '/all_users' => 'organisations#all_users'
  get '/get_all_users' => 'organisations#get_all_users'

  # On-the-fly UI language changing
  get '/change_language' => 'sessions#change_language'

  scope :path => "restproxy" do
    match '(*url)' => 'rest#proxy', :via => [:get, :post, :put], :format => false
  end

  scope :path => "users" do
    resources :ldap_services
    resource :organisation_external_services

    scope :path => ':school_id' do
      resource :rename_groups
    end

    namespace :schools do
      scope :path => ':school_id' do
        resource :external_services
      end
    end

    scope :path => ':school_id' do
      resources :printer_permissions
    end

    scope :path => ':school_id' do
      match 'lists' => 'lists#index', :as => :lists, :via => :get
      match 'lists/:id' => 'lists#download', :as => :download_list, :via => :post
      match 'lists/:id' => 'lists#delete', :as => :delete_list, :via => :delete
    end

    match 'schools/:id/admins' => 'schools#admins', :as => :admins_school, :via => :get
    match 'schools/:id/add_school_admin/:user_id' => 'schools#add_school_admin', :as => :add_school_admin_school, :via => :put
    match 'schools/:id/remove_school_admin/:user_id' => 'schools#remove_school_admin', :as => :remove_school_admin_school, :via => :put
    match 'schools/:id/wlan' => 'schools#wlan', :as => :wlan_school, :via => :get
    match 'schools/:id/wlan_update' => 'schools#wlan_update', :as => :wlan_update_school, :via => :patch
    match 'schools/:id/external_services' => 'external_services#index', :as => :external_services_school, :via => :get
    resources :schools

    scope :path => ':school_id' do
      match "groups/:id/remove_user/:user_id" => "groups#remove_user", :as => "remove_user_group", :via => :put
      match 'groups/:id/create_username_list_from_group' => 'groups#create_username_list_from_group', :as => "create_username_list_from_group", :via => :put
      match 'groups/:id/mark_group_members_for_deletion' => 'groups#mark_group_members_for_deletion', :as => "mark_group_members_for_deletion", :via => :put
      match 'groups/:id/unmark_group_members_deletion' => 'groups#unmark_group_members_deletion', :as => "unmark_group_members_deletion", :via => :put
      match 'groups/:id/lock_all_members' => 'groups#lock_all_members', :as => "lock_all_members", :via => :put
      match 'groups/:id/unlock_all_members' => 'groups#unlock_all_members', :as => "unlock_all_members", :via => :put
      match 'groups/:id/delete_all_group_members' => 'groups#delete_all_group_members', :as => "delete_all_group_members", :via => :delete
      match "groups/:id/add_user/:user_id" => "groups#add_user", :as => "add_user_group", :via => :put
      match "groups/:id/user_search" => "groups#user_search", :as => :user_search, :via => :get
      get 'groups/:id/get_members_as_csv' => 'groups#get_members_as_csv', :as => :get_members_as_csv
      put 'groups/:id/remove_all_members' => 'groups#remove_all_members', :as => :remove_all_members

      get 'get_school_groups_list' => 'groups#get_school_groups_list'

      post 'mass_op_group_delete' => 'groups#mass_op_group_delete'

      get 'groups/find_groupless_users' => 'groups#find_groupless_users', :as => :find_groupless_users
      put 'groups/mark_groupless_users_for_deletion' => 'groups#mark_groupless_users_for_deletion', :as => :mark_groupless_users_for_deletion

      get 'groups/:id/members' => 'groups#members'

<<<<<<< HEAD
      match 'users/:id/select_school' => 'users#select_school', :as => :select_school_user, :via => :get
      match 'users/:id/select_role' => 'users#select_role', :as => :select_role_user, :via => :post
      match 'users/change_school' => 'users#change_school', :as => :change_school_users, :via => :post
=======
      post 'users/lock_marked_users' => 'users#lock_marked_users', :as => :lock_marked_users
      delete 'users/delete_marked_users' => 'users#delete_marked_users', :as => :delete_marked_users
>>>>>>> 839cdab6
      match 'users/:id/group' => 'users#group', :as => :group_user, :via => :get
      match 'users/:id/add_group' => 'users#add_group', :as => :add_group_user, :via => :put
      match 'import_tool' => 'import_tool#index', :via => :get
      match 'username_redirect/:username' => 'users#username_redirect', :via => :get, :constraints => { :username => /[^\/]+/ }
      match 'users/:id/mark_user_for_deletion' => 'users#mark_for_deletion', :as => :mark_user_for_deletion, :via => :get
      match 'users/:id/unmark_user_for_deletion' => 'users#unmark_for_deletion', :as => :unmark_user_for_deletion, :via => :get
      match 'users/:id/prevent_deletion' => 'users#prevent_deletion', :as => :prevent_deletion, :via => :get

      match 'users/:id/change_schools' => 'users#change_schools', :as => :change_schools, :via => :get
      match 'users/:id/change_schools/add_school/:school' => 'users#add_to_school', :as => :add_user_to_school, :via => :get
      match 'users/:id/change_schools/remove_school/:school' => 'users#remove_from_school', :as => :remove_user_from_school, :via => :get
      match 'users/:id/change_schools/set_primary_school/:school' => 'users#set_primary_school', :as => :set_user_primary_school, :via => :get
      match 'users/:id/change_schools/add_and_set_primary_school/:school' => 'users#add_and_set_primary_school', :as => :add_and_set_user_primary_school, :via => :get
      match 'users/:id/change_schools/move_to_school/:school' => 'users#move_to_school', :as => :move_to_school, :via => :get

      get 'get_school_users_list' => 'users#get_school_users_list'

      post 'mass_op_user_delete' => 'users#mass_op_user_delete'
      post 'mass_op_user_lock' => 'users#mass_op_user_lock'
      post 'mass_op_user_mark' => 'users#mass_op_user_mark'
      post 'mass_op_user_clear_column' => 'users#mass_op_user_clear_column'
      post 'mass_op_username_list' => 'users#mass_op_username_list'

    end


    scope :path => ':school_id' do
      resources :users
      match 'users/:id/image' => 'users#image', :as => :image_user, :via => :get
    end

    resources :users

    scope :path => ':school_id' do
      resources :groups
    end
    resources :groups

    get '/login' => 'sessions#new', :as => :login
    post '/login' => 'sessions#create'
    match '/logout' => 'sessions#destroy', :as => :logout, :via => :delete

    resources :sessions
    get 'schools/:id/image' => 'schools#image', :as => :image_school
    get '/' => 'schools#index'

    scope :path => "password" do
      get( '', :to => 'password#edit',
           :as => :password )
      get( 'edit',
           :to => 'password#edit',
           :as => :edit_password )
      get( 'own',
           :to => 'password#own',
           :as => :own_password )
      put( '',
           :to => 'password#update' )
      get( 'forgot',
           :to => 'password#forgot',
           :as => :forgot_password )
      put( 'forgot',
           :to => 'password#forgot_send_token',
           :as => :forgot_send_token_password )
      get( ':jwt/reset',
           :to => 'password#reset',
           :as => :reset_password,
           constraints: { jwt: /.+/ } )
      post( ':jwt/reset',
            :to => 'password#reset_update',
            :as => :reset_update_password,
            constraints: { jwt: /.+/ } )
      get( 'successfully/:message',
           :to => 'password#successfully',
           :as => :successfully_password )
    end

    match( 'email_confirm' => 'email_confirm#confirm',
           :as => :confirm_email,
           :via => :put )
    match( 'email_confirm/successfully' => 'email_confirm#successfully',
           :as => :successfully_email_confirm,
           :via => :get )
    match( 'email_confirm/:jwt' => 'email_confirm#preview',
           :as => :preview_email_confirm,
           :via => :get,
           :constraints => { jwt: /.+/ } )

    get 'themes/:theme' => 'themes#set_theme', :as => :set_theme
    resources :admins

    match 'owners' => 'organisations#owners', :as => :owners_organisation, :via => :get
    match 'remove_owner/:user_id' => 'organisations#remove_owner', :as => :remove_owner_organisations, :via => :put
    match 'add_owner/:user_id' => 'organisations#add_owner', :as => :add_owner_organisations, :via => :put

    match 'wlan' => 'organisations#wlan', :as => :wlan_organisation, :via => :get
    match 'wlan_update' => 'organisations#wlan_update', :as => :wlan_update_organisation, :via => :patch

    resource :organisation, :only => [:show, :edit, :update]
    resource :profile, :only => [:edit, :update, :show]
    get "profile/image" => "profiles#image", :as => :image_profile
  end

  scope :path => "devices" do
    get '/' => 'schools#index'

    match 'sessions/show' => 'api/v1/sessions#show', :via => :get
    resources :sessions

    get 'hosts/types' => 'hosts#types'

    scope :path => ':school_id' do
      match 'devices/:id/select_school' => 'devices#select_school', :as => 'select_school_device', :via => :get
      match 'devices/:id/change_school' => 'devices#change_school', :as => 'change_school_device', :via => :post
      match 'devices/:id/image' => 'devices#image', :as => 'image_device', :via => :get

      get 'devices/device_statistics' => 'image_statistics#school_images', :as => 'school_image_statistics'

      get 'get_school_devices_list' => 'devices#get_school_devices_list'

      post 'mass_op_device_change_school' => 'devices#mass_op_device_change_school'
      post 'mass_op_device_delete' => 'devices#mass_op_device_delete'
      post 'mass_op_device_set_image' => 'devices#mass_op_device_set_image'
      post 'mass_op_device_set_field' => 'devices#mass_op_device_set_field'
      post 'mass_op_device_edit_puavoconf' => 'devices#mass_op_device_edit_puavoconf'
      post 'mass_op_device_purchase_info' => 'devices#mass_op_device_purchase_info'

      resources :devices

      match( 'devices/:id/revoke_certificate' => 'devices#revoke_certificate',
             :as => 'revoke_certificate_device',
             :via => :delete )

    end

    match 'servers/:id/image' => 'servers#image', :as => 'image_server', :via => :get
    match( 'servers/:id/revoke_certificate' => 'servers#revoke_certificate',
           :as => 'revoke_certificate_server',
           :via => :delete )
    resources :servers

    get 'get_servers_list' => 'servers#get_servers_list'

    namespace :api do
      namespace :v2 do
        match( 'devices/by_hostname/:hostname' => 'devices#by_hostname',
               :as => 'by_hostname_api_v2_device',
               :via => :get )
        resources :devices
        resources :servers
      end
    end

    resources :printers, :except => [:show, :new]

    match '/auth' => 'sessions#auth', :via => :get

  end

    namespace :api do
      namespace :v2 do
        match( 'hosts/sign_certificate' => 'hosts#sign_certificate',
               :as => 'hosts_sign_certificate',
               :via => :post,
               :format => :json )
      end
    end

  ["", "api/v2/"].each do |prefix|
    new_prefix = prefix.gsub("/", "_")
    match("#{ prefix }external_files" => "external_files#index", :via => :get)
    match("#{ prefix }external_files" => "external_files#upload", :via => :post)
    match(
      "#{ prefix }external_files/:name" => "external_files#get_file",
      :name => /.+/,
      :format => false,
      :via => :get,
      :as => "#{new_prefix}download_external_file"
    )
    match(
      "#{ prefix }external_files/:name" => "external_files#destroy",
      :name => /.+/,
      :format => false,
      :via => :delete,
      :as => "#{new_prefix}destroy_external_file"
    )
  end

  # Final catch-all route, 404 everything from this point on
  if ENV["RAILS_ENV"] == "production"
    match "*path", to: "application#send_404", via: :all
  end

end<|MERGE_RESOLUTION|>--- conflicted
+++ resolved
@@ -76,14 +76,6 @@
 
       get 'groups/:id/members' => 'groups#members'
 
-<<<<<<< HEAD
-      match 'users/:id/select_school' => 'users#select_school', :as => :select_school_user, :via => :get
-      match 'users/:id/select_role' => 'users#select_role', :as => :select_role_user, :via => :post
-      match 'users/change_school' => 'users#change_school', :as => :change_school_users, :via => :post
-=======
-      post 'users/lock_marked_users' => 'users#lock_marked_users', :as => :lock_marked_users
-      delete 'users/delete_marked_users' => 'users#delete_marked_users', :as => :delete_marked_users
->>>>>>> 839cdab6
       match 'users/:id/group' => 'users#group', :as => :group_user, :via => :get
       match 'users/:id/add_group' => 'users#add_group', :as => :add_group_user, :via => :put
       match 'import_tool' => 'import_tool#index', :via => :get
