--- conflicted
+++ resolved
@@ -245,16 +245,8 @@
         return @authorized = true
       end
 
-<<<<<<< HEAD
-      # Authorize OAuth Access Tokens
-      if oauth_access_token?
-        return @authorized = true
-      end
-
       # XXX: This line if freaking slow!
-=======
       # Authorize organisation owners
->>>>>>> 21e6a4a6
       organisation = LdapOrganisation.first
 
       if organisation && organisation.owner && organisation.owner.include?(dn)
