source 'http://rubygems.org'
gem 'rails', '2.3.11'

gem 'sqlite3-ruby', :require => 'sqlite3'

gem "prawn"
gem "net-ldap", '0.2.2' # review monkeypatches.rb before upgrading this
gem 'activeldap', '1.2.4', :require => 'active_ldap' # review monkeypatches.rb before upgrading this
gem 'puavo_authentication', '0.2.0', :path => 'development_gems/puavo_authentication' # from oauth branch
gem 'pg'
gem 'rmagick', :require => 'RMagick'
gem 'uuid'
group :development do
	gem 'webrat', '0.7.3'
	gem 'rspec-rails', '1.3.2'
	gem 'rspec', '1.3.0'
	gem 'cucumber'
	gem 'cucumber-rails', '0.3.2'
	gem 'ruby-prof'
	gem 'ruby-debug'
	gem "ruby-debug-completion", :require => "ruby-debug/completion"
	gem 'rbtrace'
<<<<<<< HEAD
	gem 'timecop'
=======
	gem 'colorize'
>>>>>>> 17fb4c43
end<|MERGE_RESOLUTION|>--- conflicted
+++ resolved
@@ -20,9 +20,6 @@
 	gem 'ruby-debug'
 	gem "ruby-debug-completion", :require => "ruby-debug/completion"
 	gem 'rbtrace'
-<<<<<<< HEAD
 	gem 'timecop'
-=======
 	gem 'colorize'
->>>>>>> 17fb4c43
 end