sso:
  invalid_client_id: "Invalid client ID. Login halted.<br>Please contact Opinsys support and give them this code: %1."
  invalid_redirect_uri: "Invalid redirect URI. Login halted.<br>Please contact Opinsys support and give them this code: %1."
  jwt_missing_return_url: "\"return_to\" is missing from the login URL, unable to process the request.<br>Please contact Opinsys support and give them this code: %1."
  unknown_external_service: "Unknown service, cannot login.<br>Please contact Opinsys support and give them this code: %1."
  unspecified_error: "Unspecified single-sign on system error. Login has been halted.<br>Please contact Opinsys support and give them this code: %1."
  expired_login: "Your login session has expired. Please try loggin in again.<br>If the problem persists, please contact Opinsys support and give them this code: %1."
  title: Opinsys-Authentifikation
  username: benutzername
  organisation: organisation
  password: Passwort
  bad_username_or_pw: Falscher Benutzername oder falsches Passwort
  kerberos_error: Kerberos -Fehler
  no_organisation: Organisation ist nicht angelegt worden
  organisation_missing: "Oranisation fehlt im Benutzernamen. Geben Sie bitte den Benutzernamen in folgender Form ein: benutzername@organisation.opinsys.fi"
  invalid_username: Falscher Benutzername
  trusted_state_mismatch: "Mismatch between trusted and untrusted service states. Login process cannot continue.<br>Please contact Opinsys support and give them this code: %1."
  verified_address_missing: "Dieser Dienst anfordert eine bestätigte E-Mail-Adresse. <a href=\"%1\">Bitte bestätigten Sie Ihre Adresse durch Veränderung der eigenen Daten</a> und melden sich erneut. Wenn Sie nicht verstehen, was das bedeutet, bitte mit Opinsys Helpdesk Kontakt aufnehmen."
  login: Einloggen
  login_to: Einloggen in den Service
  error: Fehler
  technical_support: "Technical support"
  help: Hinweis
  developers: Entwickler
  developers_info: "Lesen Sie <a href=\"/v3/sso/developers\" target=\"_blank\">dieses</a> Dokument, wenn Sie Interesse an der Implementierung der Opinsys-Authentifizierung haben."
  username_help: "Der Benutzername ist derselbe den Sie für die Anmeldung an Opinsys-Computern verwenden."
  organisation_help: "Der Benutzername muss in folgender Form angeben werden:  <em>benutzername</em>@<em>organisation</em>.opinsys.fi. Der Benutzername ist derselbe den Sie für die Anmeldung an Opinsys-Computern verwenden. Die Organisation entspricht der Stadt / Gemeinde in der sich Ihrer Schule befindet. Der Benutzername besteht nur aus Kleinbuchstaben und alle diakritische Zeichen sowie Akzente müssen entfernt werden.  Wenn Sie beispielsweise aus dem Harz kommen und Ihr Opinsys-Benutzername ’max.mustermann’ lautet, ist die Organisation <em>’harz’</em>. Somit melden Sie sich mit der Benutzerkennung <em>’max.mustermann@harz.opinsys.fi’</em> an."
  service_not_activated: Dieser Service ist nicht aktiviert. Bitte nehmen Sie Kontakt zu dem Administrator ihrer Schule auf.
  support_info: "Wenn Sie Probleme mit der Anmeldung haben, bitte ihre SchulIT kontaktieren."
<<<<<<< HEAD
sso_logout:
  missing_redirect_url: "Missing return redirect URL. Logout cannot proceed.<br>Please contact Opinsys support and give them this code: %1."
  unauthorized_redirect_url: "The supplied redirect URL is not permitted. Logout cannot be processed for security reasons.<br>Please contact Opinsys support and give them this code: %1."
  generic_error: "Unknown logout processing error.<br>Please contact Opinsys support and give them this code: %1."
eltern_sso:
  title: "Welcome!"
  header: "Login by entering your username or email address, and password below."
  username_placeholder: "Username or email address"
  missing_organisation: "Invalid or missing organisation name. Unable to render the SSO login form."
  contact_support: "Please contact Opinsys support for assistance."
=======
>>>>>>> 4c50405e
password_management:
  subject: Reset your password
  hello: Hello
  message_head: "You recently requested a password reset."
  message: "Your username is '%1'. To change your password, paste the following link into your browser: %2"
  footer: The link will expire in exactly one hour, so be sure to use it right away.
  password_has_been_reset_message: You've successfully changed your Opinsys password.
email_verification:
  subject: "Bestätigung der E-Mail-Addresse"
  hello: "Hallo"
  message_head: "Sie haben gerade gewünscht, dass diese E-Mail-Adresse bestätigt wird."
  message: "Bitte klicken Sie den folgenden Link um die Adresse zu bestätigen: %1"
  footer: "Der Link gilt nur eine Stunde. Wenn Sie diese Nachfrage nicht gemacht haben, bitten wir Sie darum den Link einfach zu ignorieren. Falls Sie den Verdacht haben, dass jemand anderer die Adresse zu bestätigen versucht, bitte umgehend mit dem Opinsys-Support Kontakt aufnehmen und den Inhalt dieser E-Mail an Opinsys weiterleiten."
mfa:
  help: "Two-factor authentication has been activated on your account. Please enter the single-use authentication code or one of the recovery codes, then press Enter or click \"Continue\"."
  help2: "The code must be entered within five minutes, otherwise the login expires.<br>Five incorrect attempts will also halt the login process."
  continue: "Continue"
  cancel: "Cancel"
  token_expired: "Your login attempt has expired. Go to the original login form and try logging in again."
  too_many_attempts: "Too many failed two-factor login attempts. Login halted. Go to the original login form and try logging in again."
  incorrect_code: "Incorrect code"
  validation_server_error: "Authentication server error. Try logging in again. If the problem persists, please contact support and give them this code: %1."
  system_error: "Backend server error, login halted.<br>Please contact Opinsys support and give them this code: %1."<|MERGE_RESOLUTION|>--- conflicted
+++ resolved
@@ -27,19 +27,10 @@
   organisation_help: "Der Benutzername muss in folgender Form angeben werden:  <em>benutzername</em>@<em>organisation</em>.opinsys.fi. Der Benutzername ist derselbe den Sie für die Anmeldung an Opinsys-Computern verwenden. Die Organisation entspricht der Stadt / Gemeinde in der sich Ihrer Schule befindet. Der Benutzername besteht nur aus Kleinbuchstaben und alle diakritische Zeichen sowie Akzente müssen entfernt werden.  Wenn Sie beispielsweise aus dem Harz kommen und Ihr Opinsys-Benutzername ’max.mustermann’ lautet, ist die Organisation <em>’harz’</em>. Somit melden Sie sich mit der Benutzerkennung <em>’max.mustermann@harz.opinsys.fi’</em> an."
   service_not_activated: Dieser Service ist nicht aktiviert. Bitte nehmen Sie Kontakt zu dem Administrator ihrer Schule auf.
   support_info: "Wenn Sie Probleme mit der Anmeldung haben, bitte ihre SchulIT kontaktieren."
-<<<<<<< HEAD
 sso_logout:
   missing_redirect_url: "Missing return redirect URL. Logout cannot proceed.<br>Please contact Opinsys support and give them this code: %1."
   unauthorized_redirect_url: "The supplied redirect URL is not permitted. Logout cannot be processed for security reasons.<br>Please contact Opinsys support and give them this code: %1."
   generic_error: "Unknown logout processing error.<br>Please contact Opinsys support and give them this code: %1."
-eltern_sso:
-  title: "Welcome!"
-  header: "Login by entering your username or email address, and password below."
-  username_placeholder: "Username or email address"
-  missing_organisation: "Invalid or missing organisation name. Unable to render the SSO login form."
-  contact_support: "Please contact Opinsys support for assistance."
-=======
->>>>>>> 4c50405e
 password_management:
   subject: Reset your password
   hello: Hello
