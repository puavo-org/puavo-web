--- conflicted
+++ resolved
@@ -27,19 +27,10 @@
   organisation_help: "The username must be provided in the form of <em>username</em>@<em>organisation</em>.opinsys.fi.</p><p>The username is the same you use when logging to Opinsys desktops. The organisation part comes from the city/municipality of your school. It's lower case and all diacritics and accents must be removed. For example, if you are from Jyväskylä and your Opinsys username is matti.meikalainen, the organisation part is <em>jyvaskyla</em> which means you login with <em>matti.meikalainen@jyvaskyla.opinsys.fi</em>."
   service_not_activated: "This service has not been activated in your organisation or school. Please contact Opinsys support for assistance."
   support_info: If you have issues with logging in, you can call Opinsys support at <a href="tel:+358144591624">+358 14 4591 624</a>.
-<<<<<<< HEAD
 sso_logout:
   missing_redirect_url: "Missing return redirect URL. Logout cannot proceed.<br>Please contact Opinsys support and give them this code: %1."
   unauthorized_redirect_url: "The supplied redirect URL is not permitted. Logout cannot be processed for security reasons.<br>Please contact Opinsys support and give them this code: %1."
   generic_error: "Unknown logout processing error.<br>Please contact Opinsys support and give them this code: %1."
-eltern_sso:
-  title: "Welcome!"
-  header: "Login by entering your username or email address, and password below."
-  username_placeholder: "Username or email address"
-  missing_organisation: "Invalid or missing organisation name. Unable to render the SSO login form."
-  contact_support: "Please contact Opinsys support for assistance."
-=======
->>>>>>> 4c50405e
 password_management:
   subject: "Reset your password"
   hello: "Hello"
