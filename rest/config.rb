require "socket"
require "yaml"
require "puavo/etc"


fqdn = Socket.gethostbyname(Socket.gethostname).first

default_config = {
  "ldap" => fqdn,
  "ldapmaster" => PUAVO_ETC.get(:ldap_master),
  "topdomain" => PUAVO_ETC.get(:topdomain),
  "ltsp_server_data_dir" => "/run/puavo-rest",
  "fqdn" => fqdn,
  "keytab" => "/etc/puavo/puavo-rest.keytab",
  "default_organisation_domain" => PUAVO_ETC.get(:domain),
  "bootserver" => true,
  "redis" => {
    :db => 0
  },
  "server" => {
    :dn => PUAVO_ETC.ldap_dn,
    :password => PUAVO_ETC.ldap_password
  }
}


if ENV['RACK_ENV'] == 'test' then
  CONFIG = {
    "ldap" => fqdn,
    "ldapmaster" => PUAVO_ETC.get(:ldap_master),
    "topdomain" => "puavo.net",
    "ltsp_server_data_dir" => "/tmp/puavo-rest-test",
    "default_organisation_domain" => "example.puavo.net",
    "bootserver" => true,
    "cloud" => true,
    "password_management" => {
      "secret" => "foobar",
      "smtp" => {
        "from" => "Puavo Org <no-reply@puavo.net>",
        "via_options" => {
          "address" => "localhost",
          "port" => 25,
          "enable_starttls_auto" => false
        }
      }
    },
    "email_confirm" => {
      "secret" => "barfoo" },
    "redis" => {
      :db => 1
    },
    "server" => {
      :dn => PUAVO_ETC.ldap_dn,
      :password => PUAVO_ETC.ldap_password
    },
    "puavo_ca" => "http://localhost:8080",
  }
else
  customizations = [
    "/etc/puavo-rest.yml",
    "/etc/puavo-rest.d/external_logins.yml",
    "./puavo-rest.yml",
  ].map do |path|
    begin
      YAML.load_file path
    rescue Errno::ENOENT
      {}
    end
  end.reduce({}) do |memo, config|
    memo.merge(config)
  end

  CONFIG = default_config.merge(customizations)

  # If we are running in production mode, but with the intent of running
  # the puavo-web cucumber tests, we merge the external login
  # configurations for testing purposes.  Note that for this to work
  # puavo-rest must be on the same server as puavo-web, because it looks up
  # the configuration file "/etc/puavo-web/organisations.yml".
  if ENV['PUAVO_WEB_CUCUMBER_TESTS'] == 'true' then
    require_relative './lib/external_login_test_config'
    CONFIG.merge!({
      'external_login' =>
        PuavoRest::ExternalLoginTestConfig::get_configuration(),
    })
  end
<<<<<<< HEAD
=======

  CONFIG = default_config.merge(customizations)
end

# Load organisations.yml
begin
  ORGANISATIONS = YAML.load_file('/etc/puavo-web/organisations.yml')
rescue => e
  puts "ERROR: #{e}"
  ORGANISATIONS = {}
>>>>>>> b1606439
end<|MERGE_RESOLUTION|>--- conflicted
+++ resolved
@@ -84,10 +84,6 @@
         PuavoRest::ExternalLoginTestConfig::get_configuration(),
     })
   end
-<<<<<<< HEAD
-=======
-
-  CONFIG = default_config.merge(customizations)
 end
 
 # Load organisations.yml
@@ -96,5 +92,4 @@
 rescue => e
   puts "ERROR: #{e}"
   ORGANISATIONS = {}
->>>>>>> b1606439
 end