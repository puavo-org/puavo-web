Encoding.default_external = Encoding::UTF_8

require_relative "./puavo-rest"
require_relative "./lib/mailer"

#   @overload $0 $1
#   @method $0_$1 $1
#   @return [HTTP response]


module PuavoRest
DEB_PACKAGE = Array(`dpkg -l | grep puavo-rest`.split())[2]
VERSION = File.open("VERSION", "r"){ |f| f.read }.strip
GIT_COMMIT = File.open("GIT_COMMIT", "r"){ |f| f.read }.strip
STARTED = Time.now
HOSTNAME = Socket.gethostname
FQDN = Socket.gethostbyname(Socket.gethostname).first

def self.about
  return ({
      "git_commit" => GIT_COMMIT,
      "hostname" => HOSTNAME,
      "fqdn" => HOSTNAME,
      "version" => VERSION,
      "deb_package" => DEB_PACKAGE,
      "uptime" => (Time.now - STARTED).to_i
  })
end

# Use $rest_flog only when not in sinatra routes.
# Sinatra routes have a "flog" method which automatically
# logs the route and user.
$rest_flog_base = FluentWrap.new(
  "puavo-rest",
  :hostname => HOSTNAME,
  :fqdn => FQDN,
  :version => "#{ VERSION } #{ GIT_COMMIT }",
  :deb_package => DEB_PACKAGE,
)
$rest_flog = $rest_flog_base.merge({})

$mailer = PuavoRest::Mailer.new

@@test_boot_server_dn = nil

def self.test_boot_server_dn
  @@test_boot_server_dn
end

def self.test_boot_server_dn=(dn)
  @@test_boot_server_dn = dn
end

class BeforeFilters < PuavoSinatra
  enable :logging

  before do
    $rest_flog = $rest_flog_base.merge({}, nil, logger)

    LdapModel::PROF.reset

    # Ensure that any previous connections are cleared. Each request must
    # provide their own credentials.
    LdapModel.clear_setup

    @req_start = Time.now
    ip = env["HTTP_X_REAL_IP"] || request.ip
    response.headers["X-puavo-rest-version"] = "#{ VERSION } #{ GIT_COMMIT }"

    begin
      @client_hostname = Resolv.new.getname(ip)
    rescue Resolv::ResolvError
    end

    port = [80, 443].include?(request.port) ? "": ":#{ request.port }"

    request_host = request.host.to_s.gsub(/^staging\-/, "")

    organisation = Organisation.by_domain(request_host)
    if organisation.nil? && CONFIG["bootserver"]
      organisation = Organisation.default_organisation_domain!
    end

    if organisation.nil? then
      $rest_flog.warn(nil, "cannot to get organisation for hostname #{ request.host.to_s }")
    end

    LdapModel.setup(
      :organisation => organisation,
      :rest_root => "#{ request.scheme }://#{ request.host }#{ port }"
    )

    request_headers = request.env.select{|k,v| k.start_with?("HTTP_")}
    if request_headers["HTTP_AUTHORIZATION"]
      request_headers["HTTP_AUTHORIZATION"] = "[FILTERED]"
    end

    log_meta = {
      :bootserver => !!CONFIG["bootserver"],
      :cloud => !!CONFIG["cloud"],
      :rack_env => ENV["RACK_ENV"],
      :req_uuid => UUID.generate,
      :request => {
        :url => request.url,
        :headers => request_headers,
        :path => request.path,
        :method => env["REQUEST_METHOD"],
        :client_hostname => @client_hostname,
        :ip => ip
      }
    }
    if Organisation.current?
      log_meta[:organisation_key] = Organisation.current.organisation_key
    end

    self.flog = $rest_flog = $rest_flog_base.merge(log_meta, nil, logger)
    flog.info('handling request', 'handling request...')

  end

  after do

    LdapModel::PROF.print_search_count("#{ env["REQUEST_METHOD"] } #{ request.path }")
    LdapModel::PROF.reset

    request_duration = (Time.now - @req_start).to_f
    self.flog = self.flog.merge :request_duration => request_duration

    unhandled_exception = nil

    if env["sinatra.error"]
      err = env["sinatra.error"]
      if err.kind_of?(JSONError) || err.kind_of?(Sinatra::NotFound)
        flog.warn('request rejected',
                  "... request rejected (in #{ request_duration } seconds): #{ err.message }",
                  :reason => err.as_json)
      else
        unhandled_exception = {
          :error => {
            :uuid => (0...25).map{ ('a'..'z').to_a[rand(26)] }.join,
            :code => err.class.name,
            :message => err.message
          }
        }
        flog.error(
          'unhandled exception',
          "unhandled exception: #{ err.message } / #{ err.backtrace } ...",
          unhandled_exception.merge(:backtrace => err.backtrace))
      end
    else
      flog.info('request done', "... request done (in #{ request_duration } seconds).")
    end


    LdapModel.clear_setup
    LocalStore.close_connection
    self.flog = nil
    if unhandled_exception then
      halt 500, json(unhandled_exception)
    end
  end
end

class Root < PuavoSinatra
  use SuppressJSONError
  set :public_folder, "public"

  not_found do
    json({
      :error => {
        :code => "UnknownResource",
        :message => "Unknown resource"
      }
    })
  end

  get "/" do
    "puavo-rest root"
  end

  get "/v3" do
    "puavo-rest v3 root"
  end

  get "/v3/error_test" do
    1 / 0
  end

  get "/v3/slow_test" do
    sleep 2
    "I was slow"
  end

  get "/v3/ldap_connection_test" do
    LdapModel.setup(:credentials => CONFIG["server"]) do
      # Just try get something from the ldap. This does not find anything but
      # raises LdapError if the connection fails
      User.by_username("noone")
    end
    json({:ok => true})
  end

  get "/v3/about" do
    json(PuavoRest.about)
  end

  use BeforeFilters

  use PuavoRest::ScheduledJobs
  use PuavoRest::PrinterQueues
  use PuavoRest::WlanNetworks
  use PuavoRest::ExternalFiles
  use PuavoRest::Users
  use PuavoRest::Devices
  use PuavoRest::BootConfigurations
  use PuavoRest::Sessions
  use PuavoRest::Organisations
  use PuavoRest::FluentRelay
  use PuavoRest::DeviceImages
  use PuavoRest::Schools
  use PuavoRest::BootServers
  use PuavoRest::LegacyRoles
  use PuavoRest::UserLists
  use PuavoRest::SambaNextRid
  use PuavoRest::Groups
  use PuavoRest::Authentication
<<<<<<< HEAD
  use PuavoRest::BootserverDNS
=======
  use PuavoRest::ExternalLogins
>>>>>>> 2ed13969

  if CONFIG["cloud"]
    use PuavoRest::SSO
    use PuavoRest::Primus
    use PuavoRest::Certs
  end

  if CONFIG["bootserver"]
    use PuavoRest::LtspServers
  end

  if CONFIG["password_management"]
    use PuavoRest::Password
    use PuavoRest::EmailConfirm
  end

end
end<|MERGE_RESOLUTION|>--- conflicted
+++ resolved
@@ -224,11 +224,8 @@
   use PuavoRest::SambaNextRid
   use PuavoRest::Groups
   use PuavoRest::Authentication
-<<<<<<< HEAD
+  use PuavoRest::ExternalLogins
   use PuavoRest::BootserverDNS
-=======
-  use PuavoRest::ExternalLogins
->>>>>>> 2ed13969
 
   if CONFIG["cloud"]
     use PuavoRest::SSO
