--- conflicted
+++ resolved
@@ -37,12 +37,9 @@
   ldap_map :telephoneNumber, :telephone_number
   ldap_map :puavoRemovalRequestTime, :removal_request_time,
            LdapConverters::TimeStamp
-<<<<<<< HEAD
   ldap_map :eduPersonPrincipalName, :edu_person_principal_name
   ldap_map :puavoEduPersonReverseDisplayName, :reverse_name
-=======
   ldap_map :puavoDoNotDelete, :do_not_delete
->>>>>>> 53c955fb
 
   # The classic Roles in puavo-web are now deprecated.
   # puavoEduPersonAffiliation will used as the roles from now on
