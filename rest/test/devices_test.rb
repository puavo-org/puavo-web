require_relative "./helper"

describe PuavoRest::Devices do

  before(:each) do
    Puavo::Test.clean_up_ldap
    FileUtils.rm_rf CONFIG["ltsp_server_data_dir"]
    @school = School.create(
      :cn => "gryffindor",
      :displayName => "Gryffindor",
      :puavoDeviceImage => "schoolprefimage",
      :puavoPersonalDevice => true,
<<<<<<< HEAD
      :puavoSchoolHomePageURL => "schoolhomepagefordevice.example",
      :puavoAllowGuest => true,
      :puavoTag => ["schooltag"]
=======
      :puavoAllowGuest => true,
      :puavoMountpoint => [ '{"fs":"nfs3","path":"10.0.0.3/share","mountpoint":"/home/school/share","options":"-o r"}',
                            '{"fs":"nfs4","path":"10.5.5.3/share","mountpoint":"/home/school/public","options":"-o r"}' ]
>>>>>>> 6856eb37
    )
    @school_without_fallback_value = School.create(
      :cn => "gryffindor2",
      :displayName => "Gryffindor2"
    )
    @server1 = create_server(
      :puavoHostname => "server1",
      :macAddress => "bc:5f:f4:56:59:71",
      :puavoSchool => @school.dn,
      :puavoDeviceType => "ltspserver"
    )
    @server2 = create_server(
      :puavoHostname => "server2",
      :macAddress => "bc:5f:f4:56:59:72",
      :puavoDeviceType => "bootserver"
    )
    PuavoRest.test_boot_server_dn = @server2.dn.to_s

    @printer = Printer.create(
      :printerDescription => "printer1",
      :printerLocation => "school2",
      :printerMakeAndModel => "foo",
      :printerType => "1234",
      :printerURI => "socket://baz",
      :puavoServer => @server1.dn
    )

    @school.add_wireless_printer(@printer)

    # School#reload for some reason clears some attributes. Workaround it for
    # now.
    @school = School.find(@school.dn)

    test_organisation = LdapOrganisation.first # TODO: fetch by name
    test_organisation.puavoAllowGuest = "FALSE"
    test_organisation.puavoPersonalDevice = "FALSE"
    test_organisation.save!
  end

  describe "device information" do
    before(:each) do
      create_device(
        :puavoHostname => "athin",
        :macAddress => "bf:9a:8c:1b:e0:6a",
        :puavoPreferredServer => @server1.dn,
        :puavoDeviceImage => "customimage",
        :puavoSchool => @school.dn,
        :puavoPersonalDevice => false,
        :puavoDefaultPrinter => "defaultprinter",
        :puavoAllowGuest => false,
        :puavoPrinterDeviceURI => "usb:/dev/usb/lp1",
        :puavoDeviceDefaultAudioSource => "alsa_input.pci-0000_00_1b.0.analog-stereo",
        :puavoDeviceDefaultAudioSink => "alsa_output.pci-0000_00_1b.0.analog-stereo",
        :puavoTag => ["tag1", "tag2"]
      )
      test_organisation = LdapOrganisation.first # TODO: fetch by name
      test_organisation.puavoAllowGuest = "TRUE"
      test_organisation.puavoPersonalDevice = "TRUE"
      test_organisation.save!
      get "/v3/devices/athin"
      assert_200
      @data = JSON.parse last_response.body
    end

    it "has mac address" do
      assert_equal "bf:9a:8c:1b:e0:6a", @data["mac_address"]
    end

    it "has preferred server" do
      assert_equal @server1.dn, @data["preferred_server"]
    end

    it "has preferred image" do
      assert_equal "customimage", @data["preferred_image"]
    end

    it "has allow guest" do
      assert_equal false, @data["allow_guest"]
    end

    it "has personal device" do
      assert_equal false, @data["personal_device"]
    end

    it "has printer uri" do
      assert_equal "usb:/dev/usb/lp1", @data["printer_device_uri"]
    end

    it "has default printer" do
      assert_equal "defaultprinter", @data["default_printer_name"]
    end

    it "has default input audio device" do
      assert_equal "alsa_input.pci-0000_00_1b.0.analog-stereo", @data["default_audio_source"]
    end

    it "has default sink audio device" do
      assert_equal "alsa_output.pci-0000_00_1b.0.analog-stereo", @data["default_audio_sink"]
    end

    it "has preferred language" do
      assert_equal "en", @data["preferred_language"]
    end

    it "has homepage from school" do
      assert_equal "schoolhomepagefordevice.example", @data["homepage"]
    end

    it "has tags" do
      assert @data["tags"], "has tags"
      assert @data["tags"].include?("tag1"), "has tag1"
      assert @data["tags"].include?("tag2"), "has tag2"
      assert @data["tags"].include?("schooltag"), "has schooltag"
    end

    it "it prefers language from the school" do
      @school.preferredLanguage = "sv"
      @school.save!
      get "/v3/devices/athin"
      assert_200
      data = JSON.parse last_response.body

      assert_equal "sv", data["preferred_language"]
    end

  end

  describe "device information with school fallback" do

    before(:each) do
      create_device(
        :puavoHostname => "athin",
        :macAddress => "bf:9a:8c:1b:e0:6a",
        :puavoPreferredServer => @server1.dn,
        :puavoSchool => @school.dn,
        :puavoMountpoint => [ '{"fs":"nfs4","path":"10.0.0.2/share","mountpoint":"/home/device/share","options":"-o rw"}',
                              '{"fs":"nfs3","path":"10.4.4.4/share","mountpoint":"/home/school/share","options":"-o r"}' ]
      )
      get "/v3/devices/athin"
      assert_200
      @data = JSON.parse last_response.body
    end

    it "has preferred image" do
      assert_equal "schoolprefimage", @data["preferred_image"]
    end

    it "has allow guest" do
      assert_equal true, @data["allow_guest"]
    end

    it "has personal device" do
      assert_equal true, @data["personal_device"]
    end

    it "has preferred language" do
      assert @data["preferred_language"]
      assert_equal "en", @data["preferred_language"]
    end

    it "has mountpoint" do
      correct_mountpoints = [ { "fs" => "nfs4",
                                "path" => "10.0.0.2/share",
                                "mountpoint" => "/home/device/share",
                                "options" => "-o rw" },
                              { "fs" => "nfs3",
                                "path" => "10.4.4.4/share",
                                "mountpoint" => "/home/school/share",
                                "options" => "-o r" },
                              { "fs" => "nfs4",
                                "path" => "10.5.5.3/share",
                                "mountpoint" => "/home/school/public",
                                "options" => "-o r" } ].sort{ |a,b| a.to_s <=> b.to_s }
      data_mountpoints = @data["mountpoints"].sort{ |a,b| a.to_s <=> b.to_s }
      assert_equal( correct_mountpoints,
                    data_mountpoints )
    end
  end

  describe "device information with organisation fallback" do

    before(:each) do
      create_device(
        :puavoHostname => "athin",
        :macAddress => "bf:9a:8c:1b:e0:6a",
        :puavoPreferredServer => @server1.dn,
        :puavoSchool => @school_without_fallback_value.dn
      )
      get "/v3/devices/athin"
      assert_200
      @data = JSON.parse last_response.body
    end

    it "has allow guest" do
      assert_equal false, @data["allow_guest"]
    end

    it "has personal device" do
      assert_equal false, @data["personal_device"]
    end
  end

  describe "device information with bootserver fallback" do
    before(:each) do
      create_device(
        :puavoHostname => "athin",
        :macAddress => "bf:9a:8c:1b:e0:6a",
        :puavoPreferredServer => @server1.dn,
        :puavoSchool => @school_without_fallback_value.dn
      )
      @server2.puavoDeviceImage = "bootserverprefimage"
      @server2.save!

      get "/v3/devices/athin"
      assert_200
      @data = JSON.parse last_response.body
    end

    it "has preferred image by bootserver" do
      assert_equal "bootserverprefimage", @data["preferred_image"]
    end
  end

  describe "device information with global default" do
    before(:each) do
      create_device(
        :puavoHostname => "athin",
        :macAddress => "bf:9a:8c:1b:e0:6a",
        :puavoPreferredServer => @server1.dn,
        :puavoSchool => @school_without_fallback_value.dn
      )
      test_organisation = LdapOrganisation.first # TODO: fetch by name
      test_organisation.puavoAllowGuest = nil
      test_organisation.puavoPersonalDevice = nil
      test_organisation.save!
      get "/v3/devices/athin"
      assert_200
      @data = JSON.parse last_response.body
    end

    it "has allow guest" do
      assert_equal false, @data["allow_guest"]
    end

    it "has personal device" do
      assert_equal false, @data["personal_device"]
    end
  end

  describe "Device#preferred_boot_image" do
    it "is used for thinclients" do
      @thin = create_device(
        :puavoHostname => "athin",
        :puavoDeviceType =>  "thinclient",
        :macAddress => "00:60:2f:28:DC:51",
        :puavoPreferredServer => @server1.dn,
        :puavoSchool => @school.dn,

        :puavoDeviceBootImage => "bootimage",
        :puavoDeviceImage => "normalimage"
      )
      @thin.save!

      get "/v3/devices/athin"
      assert_200
      data = JSON.parse last_response.body
      assert_equal "bootimage", data["preferred_boot_image"]
    end

    it "is preferred_image for fatclients" do
      @fat = create_device(
        :puavoHostname => "afat",
        :puavoDeviceType =>  "fatclient",
        :macAddress => "00:60:2f:E5:A1:37",
        :puavoPreferredServer => @server1.dn,
        :puavoSchool => @school.dn,

        :puavoDeviceBootImage => "bootimage",
        :puavoDeviceImage => "normalimage"
      )
      @fat.save!

      get "/v3/devices/afat"
      assert_200
      data = JSON.parse last_response.body
      assert_equal "normalimage", data["preferred_boot_image"]
    end

  end

  describe "error handling" do
    it "responds 404 for non existent device" do
      get "/v3/devices/notexists"
      assert_equal 404, last_response.status
      data = JSON.parse last_response.body
      assert_equal "NotFound", data["error"]["code"], data
    end

  end

  describe "device boot configuration" do
    before(:each) do
      @thinclient01 = create_device(
        :puavoHostname => "thinclient-01",
        :macAddress => "bf:9a:8c:1b:e0:6a",
        :puavoPreferredServer => @server1.dn,
        :puavoSchool => @school.dn,
        :puavoDeviceBootImage => "deviceprefbootimage",
        :puavoDeviceImage => "deviceprefimage"
      )
      @thinclient02 = create_device(
        :puavoHostname => "thinclient-02",
        :macAddress => "bf:9a:8c:1b:e0:6b",
        :puavoPreferredServer => @server1.dn,
        :puavoSchool => @school.dn,
        :puavoDeviceImage => "deviceprefimage"
      )
      @thinclient03 = create_device(
        :puavoHostname => "thinclient-03",
        :macAddress => "bf:9a:8c:1b:e0:6b",
        :puavoPreferredServer => @server1.dn,
        :puavoSchool => @school.dn
      )
      @thinclient04 = create_device(
        :puavoHostname => "thinclient-04",
        :macAddress => "bf:9a:8c:1b:e0:6b",
        :puavoPreferredServer => @server1.dn,
        :puavoSchool => @school_without_fallback_value.dn
      )

      test_organisation = LdapOrganisation.first # TODO: fetch by name
      test_organisation.puavoDeviceImage = "organisationprefimage"
      test_organisation.save!

      LdapModel.setup(
        :organisation =>
          PuavoRest::Organisation.default_organisation_domain!,
        :rest_root => "http://" + CONFIG["default_organisation_domain"],
                      :credentials => { :dn => PUAVO_ETC.ldap_dn, :password => PUAVO_ETC.ldap_password }
      )
      @rest_thinclient01 = PuavoRest::Device.by_dn(@thinclient01.dn.to_s)
      @rest_thinclient02 = PuavoRest::Device.by_dn(@thinclient02.dn.to_s)
      @rest_thinclient03 = PuavoRest::Device.by_dn(@thinclient03.dn.to_s)
      @rest_thinclient04 = PuavoRest::Device.by_dn(@thinclient04.dn.to_s)
    end

    it "has preferred boot image by device" do
      assert_equal @rest_thinclient01.preferred_boot_image, "deviceprefbootimage"
    end

    it "has preferred boot image by device preferred image" do
      assert_equal @rest_thinclient02.preferred_boot_image, "deviceprefimage"
    end

    it "has preferred boot image by school preferred image" do
      assert_equal @rest_thinclient03.preferred_boot_image, "schoolprefimage"
    end
    it "has preferred boot image by organisation preferred image" do
      assert_equal @rest_thinclient04.preferred_boot_image, "organisationprefimage"
    end
    it "has not preferred boot image" do

    end
  end

  describe "wireless printer queues by device with school fallback" do

    before(:each) do
      create_device(
        :puavoHostname => "athin",
        :macAddress => "bf:9a:8c:1b:e0:6a",
        :puavoPreferredServer => @server1.dn,
        :puavoSchool => @school.dn
      )
    end

    it "has printer" do
      get "/v3/devices/athin/wireless_printer_queues", {}, {
        "HTTP_AUTHORIZATION" => "Bootserver"
      }
      assert_200
      data = JSON.parse last_response.body
      assert_equal 1, data.count
      printer = data.first
      assert_equal "server1.www.example.net", printer["server_fqdn"]
      assert_equal "printer1", printer["name"]
      assert_equal "printer1", printer["description"]
      assert_equal "ipp://server1.www.example.net/printers/printer1", printer["remote_uri"]
    end

    it "can handle multiple printers" do

      printer2 = Printer.create(
        :printerDescription => "printer2",
        :printerLocation => "school2",
        :printerMakeAndModel => "foo",
        :printerType => "1234",
        :printerURI => "socket://baz",
        :puavoServer => @server2.dn
      )
      printer2.save!
      @school.add_wireless_printer(printer2)

      get "/v3/devices/athin/wireless_printer_queues", {}, {
        "HTTP_AUTHORIZATION" => "Bootserver"
      }
      assert_200
      data = JSON.parse last_response.body

      assert_equal 2, data.count
      assert(
        data.select do |p|
          p["name"] == "printer2"
        end.first,
        "must have the second printer"
      )
    end
  end

  describe "feed" do

    before(:each) do
      create_device(
        :puavoHostname => "feedthin",
        :macAddress => "00:60:2f:9B:93:FF",
        :puavoPreferredServer => @server1.dn,
        :puavoSchool => @school.dn
      )
    end

    it "is empty without sources" do
      get "/v3/devices/feedthin/feed", {}, {
        "HTTP_AUTHORIZATION" => "Bootserver"
      }
      assert_200

      data = JSON.parse last_response.body
      assert_equal [], data
    end

    it "can have data" do
      # TODO: add feed to redis, timetravel etc...
    end

  end
end<|MERGE_RESOLUTION|>--- conflicted
+++ resolved
@@ -10,15 +10,11 @@
       :displayName => "Gryffindor",
       :puavoDeviceImage => "schoolprefimage",
       :puavoPersonalDevice => true,
-<<<<<<< HEAD
       :puavoSchoolHomePageURL => "schoolhomepagefordevice.example",
       :puavoAllowGuest => true,
-      :puavoTag => ["schooltag"]
-=======
-      :puavoAllowGuest => true,
+      :puavoTag => ["schooltag"],
       :puavoMountpoint => [ '{"fs":"nfs3","path":"10.0.0.3/share","mountpoint":"/home/school/share","options":"-o r"}',
                             '{"fs":"nfs4","path":"10.5.5.3/share","mountpoint":"/home/school/public","options":"-o r"}' ]
->>>>>>> 6856eb37
     )
     @school_without_fallback_value = School.create(
       :cn => "gryffindor2",
